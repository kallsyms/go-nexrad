package archive2

import (
	"fmt"
	"time"
)

const (
	radialStatusStartOfElevationScan   = 0
	radialStatusIntermediateRadialData = 1
	radialStatusEndOfElevation         = 2
	radialStatusBeginningOfVolumeScan  = 3
	radialStatusEndOfVolumeScan        = 4
	radialStatusStartNewElevation      = 5

	LegacyCTMHeaderLen = 12
	MessageHeaderSize  = 16
	DefaultMessageSize = 2432
	// MessageBodySize is the size of the message without the legacy CTM header and Message Header. Note: this does not work for Message 31 types.
	MessageBodySize = DefaultMessageSize - LegacyCTMHeaderLen - MessageHeaderSize
)

// VolumeHeaderRecord for NEXRAD Archive II Data Streams
//
// Description:
// The Volume Header Record
// The Volume Header Record is fixed length and contains information uniquely
// identifying the format and the data that follows. Sits at the beginning of the
// Archive II data stream.
//
// Volume Header Record Data Format:
// The first 9 bytes is a character constant of which the last 2 characters
// identify the version. The next 3 bytes is a numeric string field starting
// with the value 001 and increasing by one for each volume of radar data in the
// queue to a maximum value of 999. Once the maximum value is reached the value
// will be rolled over. The combined 12 bytes are called the Archive II filename.
// The next 4 bytes contain the NEXRAD-modified Julian date the volume was
// produced at the RDA followed by 4 bytes containing the time the volume was
// recorded. The date and time integer values are big Endian. The last 4 bytes
// contain a 4-letter radar identifier assigned by ICAO.
//
// Version Number Reference:
// Version 02: Super Resolution disabled at the RDA (pre RDA Build 12.0)
// Version 03: Super Resolution (pre RDA Build 12.0)
// Version 04: Recombined Super Resolution
// Version 05: Super Resolution disabled at the RDA (RDA Build 12.0 and later)
// Version 06: Super Resolution (RDA Build 12.0 and later)
// Version 07: Recombined Super Resolution (RDA Build 12.0 and later)
type VolumeHeaderRecord struct {
	X_FileName [12]byte
	// ModifiedJulianDate NEXRAD date since 1970/1/1 = 1
	X_ModifiedJulianDate int32
	// X_ModifiedTime  ms since midnight
	X_ModifiedTime int32
	// ICAO Radar identifier in ASCII. The four uppercase character International Civil Aviation Organization identifier of the radar producing the data.
	ICAO [4]byte
}

// Date returns a time type representing the date of the scan capture
func (vh VolumeHeaderRecord) String() string {
	return fmt.Sprintf("File:%s ICAO:%s Date:%s", vh.FileName(), string(vh.ICAO[:]), vh.Date())
}

// Date returns a time type representing the date of the scan capture
func (vh VolumeHeaderRecord) Date() time.Time {
	return timeFromModifiedJulian(int(vh.X_ModifiedJulianDate), int(vh.X_ModifiedTime))
}

// FileName returns the name of the File
func (vh VolumeHeaderRecord) FileName() string {
	return string(vh.X_FileName[:])
}

func timeFromModifiedJulian(days, ms int) time.Time {
	return time.Date(1970, 1, 1, 0, 0, 0, 0, time.UTC).
		AddDate(0, 0, int(days-1)).
		Add(time.Duration(ms) * time.Millisecond)
}

// LDMRecord (Local Data Manager) contains NEXRAD message data.
// Following the Volume Header Record are variable-length records containing the
// Archive II data messages. These records are referred to as LDM Compressed Record(s).
type LDMRecord struct {
	Size           int32
	MetaDataRecord []byte
}

// MessageHeader wrapper for archive2 Message Headers
type MessageHeader struct {
	MessageSize         uint16
	RDARedundantChannel uint8
	MessageType         uint8
	IDSequenceNumber    uint16
	JulianDate          uint16
	MillisOfDay         uint32
	NumMessageSegments  uint16
	MessageSegmentNum   uint16
}

<<<<<<< HEAD
=======
// Message31 Digital Radar Data Generic Format
//
// Description:
// The message consists of base data information, that is, reflectivity, mean
// radial velocity, spectrum width, differential reflectivity, differential
// phase, correlation coefficient, azimuth angle, elevation angle, cut type,
// scanning strategy and calibration parameters. The frequency and volume of the
// message will be dependent on the scanning strategy and the type of data
// associated with that scanning strategy.
type Message31 struct {
	Header           Message31Header
	VolumeData       VolumeData
	ElevationData    ElevationData
	RadialData       RadialData
	ReflectivityData *DataMoment
	VelocityData     *DataMoment
	SwData           *DataMoment
	ZdrData          *DataMoment
	PhiData          *DataMoment
	RhoData          *DataMoment
}

// Message2 contains RDA Status information about the radar site.
type Message2 struct {
	RDAStatus                       uint16
	OperabilityStatus               uint16
	ControlStatus                   uint16
	AuxPowerGeneratorState          uint16
	AvgTxPower                      uint16
	HorizRefCalibCorr               uint16
	DataTxEnabled                   uint16
	VolumeCoveragePatternNum        uint16
	RDAControlAuth                  uint16
	RDABuild                        uint16
	OperationalMode                 uint16
	SuperResStatus                  uint16
	ClutterMitigationDecisionStatus uint16
	AvsetStatus                     uint16
	RDAAlarmSummary                 uint16
	CommandAck                      uint16
	ChannelControlStatus            uint16
	SpotBlankingStatus              uint16
	BypassMapGenDate                uint16
	BypassMapGenTime                uint16
	ClutterFilterMapGenDate         uint16
	ClutterFilterMapGenTime         uint16
	VertRefCalibCorr                uint16
	TransitionPwrSourceStatus       uint16
	RMSControlStatus                uint16
	PerformanceCheckStatus          uint16
	AlarmCodes                      uint16
}

// Message31Header contains header information for an Archive 2 Message 31 type
type Message31Header struct {
	RadarIdentifier [4]byte
	// CollectionTime Radial data collection time in milliseconds past midnight GMT
	CollectionTime uint32
	// ModifiedJulianDate Current Julian date - 2440586.5
	ModifiedJulianDate uint16
	// AzimuthNumber Radial number within elevation scan
	AzimuthNumber uint16
	// AzimuthAngle Azimuth angle at which radial data was collected
	AzimuthAngle float32
	// CompressionIndicator Indicates if message type 31 is compressed and what method of compression is used. The Data Header Block is not compressed.
	CompressionIndicator uint8
	Spare                uint8
	// RadialLength Uncompressed length of the radial in bytes including the Data Header block length
	RadialLength uint16
	// AzimuthResolutionSpacing Code for the Azimuthal spacing between adjacent radials. 1 = .5 degrees, 2 = 1degree
	AzimuthResolutionSpacingCode uint8
	// RadialStatus Radial Status
	RadialStatus uint8
	// ElevationNumber Elevation number within volume scan
	ElevationNumber uint8
	// CutSectorNumber Sector Number within cut
	CutSectorNumber uint8
	// ElevationAngle Elevation angle at which radial radar data was collected
	ElevationAngle float32
	// RadialSpotBlankingStatus Spot blanking status for current radial, elevation scan and volume scan
	RadialSpotBlankingStatus uint8
	// AzimuthIndexingMode Azimuth indexing value (Set if azimuth angle is keyed to constant angles)
	AzimuthIndexingMode uint8
	DataBlockCount      uint16
	// DataBlockPointers   [10]uint32
	VOLDataBlockPtr uint32
	ELVDataBlockPtr uint32
	RADDataBlockPtr uint32
	// REFDataBlockPtr uint32
}

// AzimuthResolutionSpacing returns the spacing in degrees according to the AzimuthResolutionSpacingCode
func (h *Message31Header) AzimuthResolutionSpacing() float64 {
	if h.AzimuthResolutionSpacingCode == 1 {
		return 0.5
	}
	return 1
}

// Date returns a time type representing the collection time of the scan.
func (h *Message31Header) Date() time.Time {
	return timeFromModifiedJulian(int(h.ModifiedJulianDate), int(h.CollectionTime))
}

>>>>>>> 6b45a3bd
// DataBlock wraps Data Block information
type DataBlock struct {
	DataBlockType [1]byte
	DataName      [3]byte
}

// VolumeData wraps information about the Volume being extracted
type VolumeData struct {
	DataBlock
	// LRTUP Size of data block in bytes
	LRTUP                          uint16
	VersionMajor                   uint8
	VersionMinor                   uint8
	Lat                            float32
	Long                           float32
	SiteHeight                     uint16
	FeedhornHeight                 uint16
	CalibrationConstant            float32
	SHVTXPowerHor                  float32
	SHVTXPowerVer                  float32
	SystemDifferentialReflectivity float32
	InitialSystemDifferentialPhase float32
	VolumeCoveragePatternNumber    uint16
	ProcessingStatus               uint16
}

// ElevationData wraps Message 31 elevation data
type ElevationData struct {
	DataBlock
	// LRTUP Size of data block in bytes
	LRTUP uint16
	// ATMOS Atmospheric Attenuation Factor
	ATMOS [2]byte
	// CalibConst Scaling constant used by the Signal Processor for this elevation to calculate reflectivity
	CalibConst float32
}

// RadialData wraps Message 31 radial data
type RadialData struct {
	DataBlock
	// LRTUP Size of data block in bytes
	LRTUP uint16
	// UnambiguousRange, Interval Size
	UnambiguousRange   uint16
	NoiseLevelHorz     float32
	NoiseLevelVert     float32
	NyquistVelocity    uint16
	Spares             [2]byte
	CalibConstHorzChan float32
	CalibConstVertChan float32
}

// GenericDataMoment is a generic data wrapper for momentary data. ex: REF, VEL, SW data
type GenericDataMoment struct {
	DataBlock
	Reserved uint32
	// NumberDataMomentGates Number of data moment gates for current radial
	NumberDataMomentGates uint16
	// DataMomentRange Range to center of first range gate
	DataMomentRange uint16
	// DataMomentRangeSampleInterval Size of data moment sample interval
	DataMomentRangeSampleInterval uint16
	// TOVER Threshold parameter which specifies the minimum difference in echo power between two resolution gates for them not to be labeled "overlayed"
	TOVER uint16
	// SNRThreshold SNR threshold for valid data
	SNRThreshold uint16
	// ControlFlags Indicates special control features
	ControlFlags uint8
	// DataWordSize Number of bits (DWS) used for storing data for each Data Moment gate
	DataWordSize uint8
	// Scale value used to convert Data Moments from integer to floating point data
	Scale float32
	// Offset value used to convert Data Moments from integer to floating point data
	Offset float32
}

// DataMoment wraps all Momentary data records. ex: REF, VEL, SW data
type DataMoment struct {
	GenericDataMoment
	Data []byte
}

const MomentDataBelowThreshold = 999
const MomentDataFolded = 998

// ScaledData automatically scales the nexrad moment values to their actual values.
// For all data moment integer values N = 0 indicates received signal is below
// threshold and N = 1 indicates range folded data. Actual data range is N = 2
// through 255, or 1023 for data resolution size 8, and 10 bits respectively.
func (d *DataMoment) ScaledData() []float32 {
	scaledData := []float32{}
	for _, v := range d.Data {
		if v == 0 {
			// below threshold
			scaledData = append(scaledData, MomentDataBelowThreshold)
		} else if v == 1 {
			// range folded
			scaledData = append(scaledData, MomentDataFolded)
		} else {
			scaledData = append(scaledData, scaleUint(uint16(v), d.GenericDataMoment.Offset, d.GenericDataMoment.Scale))
		}
	}
	return scaledData
}

// scaleUint converts unsigned integer data that can be converted to floating point
// data using the Scale and Offset fields, i.e., F = (N - OFFSET) / SCALE where
// N is the integer data value and F is the resulting floating point value. A
// scale value of 0 indicates floating point moment data for each range gate.
func scaleUint(n uint16, offset, scale float32) float32 {
	if scale == 0 {
		return float32(n)
	}
	return (float32(n) - offset) / scale
}<|MERGE_RESOLUTION|>--- conflicted
+++ resolved
@@ -97,113 +97,6 @@
 	MessageSegmentNum   uint16
 }
 
-<<<<<<< HEAD
-=======
-// Message31 Digital Radar Data Generic Format
-//
-// Description:
-// The message consists of base data information, that is, reflectivity, mean
-// radial velocity, spectrum width, differential reflectivity, differential
-// phase, correlation coefficient, azimuth angle, elevation angle, cut type,
-// scanning strategy and calibration parameters. The frequency and volume of the
-// message will be dependent on the scanning strategy and the type of data
-// associated with that scanning strategy.
-type Message31 struct {
-	Header           Message31Header
-	VolumeData       VolumeData
-	ElevationData    ElevationData
-	RadialData       RadialData
-	ReflectivityData *DataMoment
-	VelocityData     *DataMoment
-	SwData           *DataMoment
-	ZdrData          *DataMoment
-	PhiData          *DataMoment
-	RhoData          *DataMoment
-}
-
-// Message2 contains RDA Status information about the radar site.
-type Message2 struct {
-	RDAStatus                       uint16
-	OperabilityStatus               uint16
-	ControlStatus                   uint16
-	AuxPowerGeneratorState          uint16
-	AvgTxPower                      uint16
-	HorizRefCalibCorr               uint16
-	DataTxEnabled                   uint16
-	VolumeCoveragePatternNum        uint16
-	RDAControlAuth                  uint16
-	RDABuild                        uint16
-	OperationalMode                 uint16
-	SuperResStatus                  uint16
-	ClutterMitigationDecisionStatus uint16
-	AvsetStatus                     uint16
-	RDAAlarmSummary                 uint16
-	CommandAck                      uint16
-	ChannelControlStatus            uint16
-	SpotBlankingStatus              uint16
-	BypassMapGenDate                uint16
-	BypassMapGenTime                uint16
-	ClutterFilterMapGenDate         uint16
-	ClutterFilterMapGenTime         uint16
-	VertRefCalibCorr                uint16
-	TransitionPwrSourceStatus       uint16
-	RMSControlStatus                uint16
-	PerformanceCheckStatus          uint16
-	AlarmCodes                      uint16
-}
-
-// Message31Header contains header information for an Archive 2 Message 31 type
-type Message31Header struct {
-	RadarIdentifier [4]byte
-	// CollectionTime Radial data collection time in milliseconds past midnight GMT
-	CollectionTime uint32
-	// ModifiedJulianDate Current Julian date - 2440586.5
-	ModifiedJulianDate uint16
-	// AzimuthNumber Radial number within elevation scan
-	AzimuthNumber uint16
-	// AzimuthAngle Azimuth angle at which radial data was collected
-	AzimuthAngle float32
-	// CompressionIndicator Indicates if message type 31 is compressed and what method of compression is used. The Data Header Block is not compressed.
-	CompressionIndicator uint8
-	Spare                uint8
-	// RadialLength Uncompressed length of the radial in bytes including the Data Header block length
-	RadialLength uint16
-	// AzimuthResolutionSpacing Code for the Azimuthal spacing between adjacent radials. 1 = .5 degrees, 2 = 1degree
-	AzimuthResolutionSpacingCode uint8
-	// RadialStatus Radial Status
-	RadialStatus uint8
-	// ElevationNumber Elevation number within volume scan
-	ElevationNumber uint8
-	// CutSectorNumber Sector Number within cut
-	CutSectorNumber uint8
-	// ElevationAngle Elevation angle at which radial radar data was collected
-	ElevationAngle float32
-	// RadialSpotBlankingStatus Spot blanking status for current radial, elevation scan and volume scan
-	RadialSpotBlankingStatus uint8
-	// AzimuthIndexingMode Azimuth indexing value (Set if azimuth angle is keyed to constant angles)
-	AzimuthIndexingMode uint8
-	DataBlockCount      uint16
-	// DataBlockPointers   [10]uint32
-	VOLDataBlockPtr uint32
-	ELVDataBlockPtr uint32
-	RADDataBlockPtr uint32
-	// REFDataBlockPtr uint32
-}
-
-// AzimuthResolutionSpacing returns the spacing in degrees according to the AzimuthResolutionSpacingCode
-func (h *Message31Header) AzimuthResolutionSpacing() float64 {
-	if h.AzimuthResolutionSpacingCode == 1 {
-		return 0.5
-	}
-	return 1
-}
-
-// Date returns a time type representing the collection time of the scan.
-func (h *Message31Header) Date() time.Time {
-	return timeFromModifiedJulian(int(h.ModifiedJulianDate), int(h.CollectionTime))
-}
-
->>>>>>> 6b45a3bd
 // DataBlock wraps Data Block information
 type DataBlock struct {
 	DataBlockType [1]byte
